--- conflicted
+++ resolved
@@ -21,7 +21,6 @@
 # Code Quality
 ruff==0.6.0
 mypy==1.11.0
-<<<<<<< HEAD
 tox==4.16.0
 aiofiles==24.1.0
 
@@ -32,7 +31,4 @@
 aiosqlite==0.20.0        # SQLite async driver
 asyncpg==0.29.0          # PostgreSQL async driver
 aiomysql==0.2.0          # MySQL/MariaDB async driver
-greenlet==3.0.3          # Required for SQLAlchemy async
-=======
-tox==4.16.0
->>>>>>> b16e6744
+greenlet==3.0.3          # Required for SQLAlchemy async